--- conflicted
+++ resolved
@@ -4,10 +4,10 @@
 import chai = require('chai')
 import chaiAsPromised = require('chai-as-promised')
 
-<<<<<<< HEAD
 /* Internal Imports */
 import { rootPath } from '../index'
 
+chai.use(chaiAsPromised)
 const should = chai.should()
 
 const testArtifactsDir = path.join(rootPath, 'test', 'artifacts.test.tmp')
@@ -20,10 +20,4 @@
 fs.mkdirSync(dbRootPath, { recursive: true })
 
 export { should, dbRootPath }
-export { testRootPath as rootPath }
-=======
-chai.use(chaiAsPromised)
-const should = chai.should()
-
-export { should }
->>>>>>> f3770b86
+export { testRootPath as rootPath }